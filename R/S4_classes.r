--- conflicted
+++ resolved
@@ -295,15 +295,9 @@
 ##' @keywords methods
 ##' @export
 setClass("git_blob",
-<<<<<<< HEAD
-         slots=c(sha  = "character",
-                 repo = "git_repository"),
-         validity=function(object) {
-=======
-         slots = c(hex  = "character",
+         slots = c(sha  = "character",
                    repo = "git_repository"),
          validity = function(object) {
->>>>>>> 3e3fc628
              errors <- character()
 
              if (length(errors) == 0) TRUE else errors
@@ -376,25 +370,14 @@
 ##' @keywords methods
 ##' @export
 setClass("git_commit",
-<<<<<<< HEAD
-         slots=c(sha       = "character",
-                 author    = "git_signature",
-                 committer = "git_signature",
-                 summary   = "character",
-                 message   = "character",
-                 repo      = "git_repository"),
-         prototype=list(summary=NA_character_,
-                        message=NA_character_))
-=======
-         slots = c(hex       = "character",
+         slots = c(sha       = "character",
                    author    = "git_signature",
                    committer = "git_signature",
                    summary   = "character",
                    message   = "character",
                    repo      = "git_repository"),
-         prototype = list(summary=NA_character_,
-                          message=NA_character_))
->>>>>>> 3e3fc628
+         prototype = list(summary = NA_character_,
+                          message = NA_character_))
 
 ##' Git diff
 ##'
@@ -577,23 +560,13 @@
 ##' @keywords methods
 ##' @export
 setClass("git_reference",
-<<<<<<< HEAD
-         slots=c(name="character",
-                 type="integer",
-                 sha="character",
-                 target="character",
-                 shorthand="character"),
-         prototype=list(sha=NA_character_,
-                        target=NA_character_))
-=======
          slots = c(name      = "character",
                    type      = "integer",
-                   hex       = "character",
+                   sha       = "character",
                    target    = "character",
                    shorthand = "character"),
-         prototype = list(hex    = NA_character_,
-                          target = NA_character_))
->>>>>>> 3e3fc628
+         prototype=list(sha    = NA_character_,
+                        target = NA_character_))
 
 ##' Class \code{"git_reflog_entry"}
 ##'
@@ -625,21 +598,12 @@
 ##' @keywords methods
 ##' @export
 setClass("git_reflog_entry",
-<<<<<<< HEAD
-         slots=c(sha       = "character",
-                 message   = "character",
-                 index     = "integer",
-                 committer = "git_signature",
-                 refname   = "character",
-                 repo      = "git_repository"))
-=======
-         slots = c(hex       = "character",
+         slots = c(sha       = "character",
                    message   = "character",
                    index     = "integer",
                    committer = "git_signature",
                    refname   = "character",
                    repo      = "git_repository"))
->>>>>>> 3e3fc628
 
 ##' Class \code{"git_stash"}
 ##'
@@ -681,23 +645,13 @@
 ##' @keywords methods
 ##' @export
 setClass("git_tag",
-<<<<<<< HEAD
-         slots=c(sha     = "character",
-                 message = "character",
-                 name    = "character",
-                 tagger  = "git_signature",
-                 target  = "character",
-                 repo    = "git_repository"),
-         validity=function(object)
-=======
-         slots = c(hex     = "character",
+         slots = c(sha     = "character",
                    message = "character",
                    name    = "character",
                    tagger  = "git_signature",
                    target  = "character",
                    repo    = "git_repository"),
-         validity = function(object)
->>>>>>> 3e3fc628
+         validity=function(object)
          {
              errors <- validObject(object@tagger)
 
@@ -747,23 +701,13 @@
 ##' @keywords methods
 ##' @export
 setClass("git_tree",
-<<<<<<< HEAD
-         slots=c(sha      = "character",
-                 filemode = "integer",
-                 type     = "character",
-                 id       = "character",
-                 name     = "character",
-                 repo     = "git_repository"),
-         validity=function(object)
-=======
-         slots = c(hex      = "character",
+         slots = c(sha      = "character",
                    filemode = "integer",
                    type     = "character",
                    id       = "character",
                    name     = "character",
                    repo     = "git_repository"),
-         validity = function(object)
->>>>>>> 3e3fc628
+         validity=function(object)
          {
              errors <- character(0)
 
